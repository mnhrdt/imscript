# compiler specific part (may be removed with minor damage)
#
ENABLE_GSL = yes
WFLAGS=
WFLAGS = -pedantic -Wall -Wextra -Wshadow -Wstrict-prototypes
WFLAGS = -pedantic -Wall -Wextra -Wshadow -Wstrict-prototypes -Wno-unused -Wno-parentheses -Wno-sign-compare -Werror -Wno-error=format -Wno-error=overflow
WFLAGS=

CFLAGS = $(WFLAGS)
CFLAGS = $(WFLAGS) -g -rdynamic -DDOTRACE -fopenmp
CFLAGS = $(WFLAGS) -O3
CFLAGS = $(WFLAGS) -g
<<<<<<< HEAD
CFLAGS = $(WFLAGS) -O3
=======
CFLAGS = $(WFLAGS) -O3 -DNDEBUG
>>>>>>> 216db6bf

SRCDIR = src
BINDIR = bin

SRCIIO = fftshift sterint plambda viewflow imprintf ntiply backflow unalpha imdim downsa flowarrows flowdiv fnorm imgstats qauto qeasy lrcat tbcat lk hs rgbcube iminfo setdim synflow vecstack ofc component faxpb faxpby iion flowgrad fillcorners colorflow lic deframe crosses crop angleplot closeup hrezoom upsa veco vecov vecov_lm flowinv ghisto shuntingyard rpc overpoints periodize rpcflow ransac genk cgi zeropad siftu pview homfilt rpchfilt rpc_errfilt uncrop maptp rpcparcheck rpc_errsingle rpc_errpair cline rpc_angpair rpc_curvpair chisto fftper srmatch croparound zoombil flowh harris lgblur rpc_eval cutrecombine cdeint imgerr amle elap imspread replicate disp_to_corr printmask colormesh colormeshh ijmesh elap3 sphereheights fmsrA elap_rec amle_rec palette radphar aronsson43 scheme_plap flowjac elap_recsep aronsson11 fill_bill fill_rect rpc_epicyl starfield morsi gharrows ipol_watermark fontu fontu2 cglap flownop pairsinp pairhom poisson_rec cgpois cgpois_rec isoricci lapbediag lapcolo simplest_inpainting lapbediag_sep cldmask plyflatten metatiler tiffu hview dither ditheru histeq8 thinpa_recsep really_simplest_inpainting bmms perms censust satproj mnehs mnehs_ms rpc_warpab rpc_warpabt rpc_mnehs rpc_pm rpc_pmn aff3d amle_recsep elevate_matches elevate_matcheshh pmba pmba2 frustumize ghough ghough2 tdip ihough2 alphadots posmax ppsboundary homdots awgn strt remove_small_cc distance tregistration tvint shadowcast raddots simpois nnint bdint contihist graysing unshadow sfblur overflow
SRCFFT = gblur fft dct blur lgblur2 lure lgblur3 testgblur lures
ifeq ($(ENABLE_GSL), yes)
	SRCGSL = paraflow minimize
endif

IIOFLAGS = -ljpeg -ltiff -lpng -lm
FFTFLAGS = -lfftw3f
GSLFLAGS = -lgsl -lgslcblas

# compiler detection hacks
# (because some compilers do not use the standard by default)
# TODO: move this stuff to a separate "hacks" file
ifeq ($(CC), cc)
	CC += -std=c99
endif
ifeq ($(CC), gcc)
	CC += -std=c99
endif
ifeq ($(CC), icc)
	CC += -std=c99
endif


# OS detection hacks
# TODO: move this stuff to a separate "portability" file
UNAME := $(shell uname)
ifeq ($(UNAME), Linux)
	CFLAGSIIO = $(CFLAGS) -D_POSIX_C_SOURCE=200809L -D_XOPEN_SOURCE=700
endif
ifeq ($(UNAME), Darwin)
	MPE := $(shell if test -d /opt/macports ; then echo yes ; fi)
	ifeq ($(MPE), yes)
		export C_INCLUDE_PATH := /opt/macports/include:$(C_INCLUDE_PATH)
		export LIBRARY_PATH := /opt/macports/lib:$(LIBRARY_PATH)
	endif
	MPE := $(shell if test -d /usr/X11 ; then echo yes ; fi)
	ifeq ($(MPE), yes)
		export C_INCLUDE_PATH := /usr/X11/include:$(C_INCLUDE_PATH)
		export LIBRARY_PATH := /usr/X11/lib:$(LIBRARY_PATH)
	endif
endif



SRC = $(SRCIIO) $(SRCFFT) $(SRCGSL)
PROGRAMS = $(addprefix $(BINDIR)/,$(SRC) flow_ms rgfield rgfields rgfieldst elap2 flambda fancy_zoomout fancy_downsa)


.PHONY: default
default: $(PROGRAMS)

$(addprefix $(BINDIR)/,depend) : $(SRCDIR)/


$(addprefix $(BINDIR)/,$(SRCIIO)) : $(BINDIR)/% : $(SRCDIR)/%.c $(SRCDIR)/iio.o
	$(CC) $(CFLAGS) $(OFLAGS) $^ -o $@ $(IIOFLAGS)

$(addprefix $(BINDIR)/,$(SRCFFT)) : $(BINDIR)/% : $(SRCDIR)/%.c $(SRCDIR)/iio.o
	$(CC) $(CFLAGS) $(OFLAGS) $^ -o $@ $(IIOFLAGS) $(FFTFLAGS)

$(addprefix $(BINDIR)/,$(SRCGSL)) : $(BINDIR)/% : $(SRCDIR)/%.c $(SRCDIR)/iio.o
	$(CC) $(CFLAGS) $(OFLAGS) $^ -o $@ $(IIOFLAGS) $(GSLFLAGS)

$(SRCDIR)/iio.o : $(SRCDIR)/iio.c $(SRCDIR)/iio.h
	$(CC) $(CFLAGSIIO) $(OFLAGS) -c $< -o $@

$(SRCDIR)/hs.o: $(SRCDIR)/hs.c
	$(CC) $(CFLAGS) $(OFLAGS) -DOMIT_MAIN -c $< -o $@

$(SRCDIR)/lk.o: $(SRCDIR)/lk.c
	$(CC) $(CFLAGS) $(OFLAGS) -DOMIT_MAIN -c $< -o $@

$(SRCDIR)/gblur.o: $(SRCDIR)/gblur.c
	$(CC) $(CFLAGS) $(OFLAGS) -DOMIT_GBLUR_MAIN -c $< -o $@

$(SRCDIR)/flow_ms.o: $(SRCDIR)/flow_ms.c
	$(CC) $(CFLAGS) $(OFLAGS) -c $< -o $@

$(SRCDIR)/flowarrows.o: $(SRCDIR)/flowarrows.c
	$(CC) $(CFLAGS) $(OFLAGS) -DOMIT_MAIN -c $< -o $@

#ifndef OMIT_BLUR_MAIN
#define MAIN_BLUR
#endif
$(SRCDIR)/distance.o: $(SRCDIR)/distance.c
	$(CC) $(CFLAGS) $(OFLAGS) -DOMIT_DISTANCE_MAIN -c $< -o $@

$(BINDIR)/flow_ms: $(addprefix $(SRCDIR)/,flow_ms.c gblur.o hs.o lk.o iio.o)
	$(CC) $(CFLAGS) $(OFLAGS) -DUSE_MAINAPI $^ -o $@ $(IIOFLAGS) $(FFTFLAGS)

$(BINDIR)/rgfield: $(addprefix $(SRCDIR)/,rgfield.c gblur.o iio.o)
	$(CC) $(CFLAGS) $(OFLAGS) $^ -o $@ $(IIOFLAGS) $(FFTFLAGS)

$(BINDIR)/rgfields: $(addprefix $(SRCDIR)/,rgfields.c gblur.o iio.o)
	$(CC) $(CFLAGS) $(OFLAGS) $^ -o $@ $(IIOFLAGS) $(FFTFLAGS)

$(BINDIR)/rgfieldst: $(addprefix $(SRCDIR)/,rgfieldst.c gblur.o iio.o)
	$(CC) $(CFLAGS) $(OFLAGS) $^ -o $@ $(IIOFLAGS) $(FFTFLAGS)

$(BINDIR)/elap2: $(addprefix $(SRCDIR)/,elap2.c distance.o iio.o)
	$(CC) $(CFLAGS) $(OFLAGS) $^ -o $@ $(IIOFLAGS)

$(BINDIR)/flambda: $(addprefix $(SRCDIR)/,flambda.c fancy_image.o iio.o)
	$(CC) $(CFLAGS) $(OFLAGS) $^ -o $@ $(IIOFLAGS)

$(BINDIR)/fancy_zoomout: $(addprefix $(SRCDIR)/,fancy_zoomout.c fancy_image.o iio.o)
	$(CC) $(CFLAGS) $(OFLAGS) $^ -o $@ $(IIOFLAGS)

$(BINDIR)/fancy_downsa: $(addprefix $(SRCDIR)/,fancy_downsa.c fancy_image.o iio.o)
	$(CC) $(CFLAGS) $(OFLAGS) $^ -o $@ $(IIOFLAGS)

.PHONY: clean
clean:
	@rm -f $(PROGRAMS) $(SRCDIR)/*.o

.PHONY: zipdate
zipdate: clean
	(cd ..;tar --exclude-vcs -zchf imscript_`date +%Y_%m_%d_%H_%M`.tar.gz imscript)

.PHONY: zip
zip: clean
	(cd ..;tar --exclude-vcs -zchf imscript.tar.gz imscript)

include src/dependencies<|MERGE_RESOLUTION|>--- conflicted
+++ resolved
@@ -10,11 +10,7 @@
 CFLAGS = $(WFLAGS) -g -rdynamic -DDOTRACE -fopenmp
 CFLAGS = $(WFLAGS) -O3
 CFLAGS = $(WFLAGS) -g
-<<<<<<< HEAD
-CFLAGS = $(WFLAGS) -O3
-=======
 CFLAGS = $(WFLAGS) -O3 -DNDEBUG
->>>>>>> 216db6bf
 
 SRCDIR = src
 BINDIR = bin
