--- conflicted
+++ resolved
@@ -173,14 +173,7 @@
 
 static int keycode_to_ftr(struct _FTR *f, int keycode, int keystate)
 {
-<<<<<<< HEAD
-	//fprintf(stderr, "\tkeycode = %d (%d)\n", keycode, keystate);
-	//int key = XKeycodeToKeysym(f->display, keycode, keystate);
-	int key = XkbKeycodeToKeysym(f->display, keycode, 0, keystate);
-	fprintf(stderr, "\tkeycode = %d (%d) => %d\n", keycode,keystate,key);
-=======
 	int key = x_keycode_to_keysym(f, keycode);
->>>>>>> 216db6bf
 
 	if (keycode == 9)   return 27;    // ascii ESC
 	if (keycode == 119) return 127;   // ascii DEL
